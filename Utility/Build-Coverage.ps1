--- conflicted
+++ resolved
@@ -137,16 +137,6 @@
     if (-not $HistoryDir) { $HistoryDir = Join-Path $CoverageDir 'history' }
     New-Item -ItemType Directory -Force -Path $HistoryDir | Out-Null
     $HistoryDir = Resolve-Path -Path $HistoryDir
-<<<<<<< HEAD
-=======
-    if ($SkipPowershell) {
-        $reportsArg = '"{0}"' -f $coverageFile
-        $title = "Kestrun — C# Coverage"
-    } else {
-        $reportsArg = '"{0};{1}"' -f $coverageFile, $pesterCoverageFile
-        $title = "Kestrun — Combined Coverage"
-    }
->>>>>>> 898c78fa
 
     # --- build the report list safely ---
     $reportFiles = @($coverageFile)
