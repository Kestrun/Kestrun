--- conflicted
+++ resolved
@@ -1,5 +1,3 @@
-<<<<<<< HEAD
-=======
 using Microsoft.AspNetCore.Builder;
 using Microsoft.AspNetCore.Http;
 using Microsoft.AspNetCore.Server.Kestrel.Core;
@@ -118,7 +116,7 @@
                     var inputJson = JsonSerializer.Serialize(request);
 
                     using PowerShell ps = PowerShell.Create();
-                    using var rs = RunspaceFactory.CreateRunspace();
+                    var rs = RunspaceFactory.CreateRunspace();
                     rs.Open();
                     // rs.SessionStateProxy.SetVariable("RequestJson", inputJson);
                     rs.SessionStateProxy.SetVariable("Request", request);
@@ -159,7 +157,7 @@
                 var inputJson = JsonSerializer.Serialize(request);
 
                 using PowerShell ps = PowerShell.Create();
-                using var rs = RunspaceFactory.CreateRunspace();
+                var rs = RunspaceFactory.CreateRunspace();
                 rs.Open();
                 rs.SessionStateProxy.SetVariable("RequestJson", inputJson);
                 rs.SessionStateProxy.SetVariable("SharedHash", sharedState);
@@ -321,5 +319,4 @@
             }
         }
     }
-}
->>>>>>> cb557e8c
+}