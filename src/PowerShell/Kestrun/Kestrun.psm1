--- conflicted
+++ resolved
@@ -30,14 +30,11 @@
 # only import public alias
 $sysaliases = Get-ChildItem Alias:
 
-<<<<<<< HEAD
-$inRouteRunspace = $null -ne $ExecutionContext.SessionState.PSVariable.GetValue('KrServer')
-=======
 # Compute assembly load path ONCE so both branches see it
 $assemblyLoadPath = Join-Path -Path (Join-Path -Path $moduleRootPath -ChildPath 'lib') -ChildPath $netVersion
 
+# Determine if we are in a route runspace by checking for the KestrunHost variable
 $inRouteRunspace = $null -ne $ExecutionContext.SessionState.PSVariable.GetValue('KestrunHost')
->>>>>>> c02ac1e1
 
 if (-not $inRouteRunspace) {
     # Usage
