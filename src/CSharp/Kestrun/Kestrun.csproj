﻿<Project Sdk="Microsoft.NET.Sdk.Web">
  <PropertyGroup>
    <ProjectRoot>..\..\..\</ProjectRoot>
  </PropertyGroup>
  <!--───────────── Global Build Configuration ─────────────-->
  <PropertyGroup>
    <!-- Target .NET version -->
    <TargetFrameworks>net8.0;net9.0</TargetFrameworks>

    <LangVersion>latest</LangVersion>    <!-- or 12.0 / latest -->

    <!-- Enable nullable reference types (safer code) -->
    <Nullable>enable</Nullable>

    <!-- Enable implicit usings for common namespaces -->
    <ImplicitUsings>enable</ImplicitUsings>
    <!-- Portable PDBs -->
    <DebugType>portable</DebugType>
    <EmbedUntrackedSources>true</EmbedUntrackedSources>

    <EnablePreviewFeatures>False</EnablePreviewFeatures>

    <!-- Enable implicit using directives for common namespaces -->
    <ImplicitUsings>enable</ImplicitUsings>

    <!-- Allow unsafe code blocks -->
    <AllowUnsafeBlocks>true</AllowUnsafeBlocks>

    <!-- Assembly output type -->
    <OutputType>Library</OutputType>

    <!-- Set assembly and namespace naming -->
    <AssemblyName>Kestrun</AssemblyName>
    <RootNamespace>Kestrun</RootNamespace>

    <!-- Set output paths -->
    <PublishDir>$(ProjectRoot)\publish\lib</PublishDir>

    <!-- Copy all referenced assemblies locally (needed for scripting engines like ClearScript) -->
    <CopyLocalLockFileAssemblies>true</CopyLocalLockFileAssemblies>

    <!-- Treat all warnings as errors (set to true in CI if desired) -->
    <TreatWarningsAsErrors>false</TreatWarningsAsErrors>

    <!-- Optional: Generate XML documentation (good for public NuGet packages) -->
    <!-- <GenerateDocumentationFile>true</GenerateDocumentationFile> -->
    <!-- <NoWarn>1591</NoWarn> -->

    <!-- Assembly versioning -->




    <EpochDate>2020-01-01</EpochDate>
    <!-- Get current UTC ticks and epoch ticks -->
    <Now>$([System.DateTime]::UtcNow.Ticks)</Now>
    <EpochTicks>$([System.DateTime]::Parse('$(EpochDate)').Ticks)</EpochTicks>

    <!-- Subtract and divide inside MSBuild-compatible expressions -->
    <TicksSinceEpoch>$([MSBuild]::Subtract($(Now), $(EpochTicks)))</TicksSinceEpoch>

    <!-- 1 minute = 600,000,000 ticks -->
    <BuildNumber>$([MSBuild]::Divide($(TicksSinceEpoch), 600000000))</BuildNumber>


    <Version Condition="'$(Version)' == ''">0.0.1</Version>
    <!-- Now use it for informational version -->
    <!-- Default value if AssemblyVersion is empty -->
    <InformationalVersion Condition="'$(InformationalVersion)' == ''">0.0.1-beta+build.$(BuildNumber).$(GitSha)</InformationalVersion>
    <!-- Use AssemblyVersion if it is set -->
    <InformationalVersion Condition="'$(InformationalVersion)' != ''">$(InformationalVersion)+build.$(BuildNumber).$(GitSha)</InformationalVersion>

    <PackageVersion Condition="'$(Version)' == ''">0.0.1</PackageVersion>

    <AssemblyFileVersion>1.0.0.$(BuildNumber)</AssemblyFileVersion>
    <AssemblyVersion>1.0.0.0</AssemblyVersion>
    <GenerateAssemblyInfo>true</GenerateAssemblyInfo>
  </PropertyGroup>

  <PropertyGroup>
    <!-- Enable packing for NuGet -->
    <IsPackable>true</IsPackable>
    <GeneratePackageOnBuild>true</GeneratePackageOnBuild>

    <!-- Package identity -->
    <PackageId>Kestrun</PackageId>
    <Authors>Kestrun Team</Authors>
    <Company>Kestrun</Company>
    <Description>Kestrun Web Framework</Description>
    <PackageVersion Condition="'$(Version)' == ''">0.0.1</PackageVersion>

    <!-- Licensing and repo info -->
    <PackageLicenseExpression>MIT</PackageLicenseExpression>
    <RepositoryUrl>https://github.com/kestrun/Kestrun</RepositoryUrl>
    <PackageProjectUrl>https://github.com/kestrun/Kestrun</PackageProjectUrl>
    <PackageIcon>Assets\kestrun_128x128.png</PackageIcon>
    <PackageTags>Kestrun web framework</PackageTags>
    <Copyright>Copyright © 2025 Kestrun Team</Copyright>

    <!-- Include README in NuGet package -->
    <PackageReadmeFile>README.md</PackageReadmeFile>
  </PropertyGroup>
  <PropertyGroup>
    <GenerateDocumentationFile>true</GenerateDocumentationFile>
    <TreatWarningsAsErrors>false</TreatWarningsAsErrors>
  </PropertyGroup>
  <!--───────────── Optional Platform Targeting ─────────────-->

  <PropertyGroup>
    <RuntimeIdentifiers>win-x64;win-arm64;linux-x64;linux-arm64;osx-x64;osx-arm64</RuntimeIdentifiers>

    <PublishTrimmed>false</PublishTrimmed>
    <InvariantGlobalization>false</InvariantGlobalization>
  </PropertyGroup>

  <!--───────────── Files to Include in Package ─────────────-->
  <ItemGroup>
    <!-- README will show on NuGet.org page -->
    <None Include="../../../README.md" Pack="true" PackagePath="\" />
    <EmbeddedResource Include="Assets\favicon.ico" />
    <None Include="Assets\kestrun_128x128.png" Pack="true" PackagePath="Assets\" />
    <None Include="../../../LICENSE.txt" Pack="true" PackagePath="\" />
    <None Include="../../../THIRD-PARTY-NOTICES.md" Pack="true" PackagePath="\" />
  </ItemGroup>
  <!--───────────── NuGet Dependencies ─────────────-->

  <ItemGroup Condition=" '$(TargetFramework)' == 'net8.0' ">
    <!-- Logging -->
    <PackageReference Include="Serilog.AspNetCore" Version="8.0.3" />


    <!-- Microsoft.AspNetCore -->
    <!-- <PackageReference Include="Microsoft.AspNetCore.Authentication" Version="2.3.0" />
    <PackageReference Include="Microsoft.AspNetCore.Authentication.Cookies" Version="2.3.0" />
    <PackageReference Include="Microsoft.AspNetCore.Authentication.Core" Version="2.3.0" />-->
    <PackageReference Include="Microsoft.AspNetCore.Authentication.JwtBearer" Version="8.0.18" />
    <PackageReference Include="Microsoft.AspNetCore.Authentication.Certificate" Version="8.0.18" />
    <PackageReference Include="Microsoft.AspNetCore.Authentication.OpenIdConnect" Version="8.0.18" />
    <PackageReference Include="Microsoft.AspNetCore.Mvc.Razor.RuntimeCompilation" Version="8.0.18" />
    <PackageReference Include="Microsoft.AspNetCore.Authentication.Negotiate" Version="8.0.18" />

    <!-- Serilog -->
    <PackageReference Include="Serilog.Sinks.Http" Version="9.1.0" />

    <!-- Hosting & DI -->
    <PackageReference Include="Microsoft.Extensions.Hosting" Version="9.0.9" />
    <PackageReference Include="Microsoft.Extensions.Hosting.Abstractions" Version="9.0.9" />
    <PackageReference Include="Microsoft.Extensions.DependencyInjection" Version="9.0.9" />
    <PackageReference Include="Microsoft.Extensions.Logging.Console" Version="9.0.9" />
    <PackageReference Include="Microsoft.Extensions.Primitives" Version="8.0.0" />



  </ItemGroup>

  <ItemGroup Condition=" '$(TargetFramework)' == 'net9.0' ">
    <!-- Logging -->
    <PackageReference Include="Serilog.AspNetCore" Version="9.0.0" />


    <!-- Microsoft.AspNetCore -->
    <PackageReference Include="Microsoft.AspNetCore.Authentication.JwtBearer" Version="9.0.7" />
    <PackageReference Include="Microsoft.AspNetCore.Authentication.Certificate" Version="9.0.7" />
    <PackageReference Include="Microsoft.AspNetCore.Authentication.OpenIdConnect" Version="9.0.7" />
    <PackageReference Include="Microsoft.AspNetCore.Mvc.Razor.RuntimeCompilation" Version="9.0.7" />
    <PackageReference Include="Microsoft.AspNetCore.Authentication.Negotiate" Version="9.0.7" />

    <!-- Serilog -->
    <PackageReference Include="Serilog.Sinks.Http" Version="9.2.0" />

    <!-- Hosting & DI -->
<<<<<<< HEAD
    <PackageReference Include="Microsoft.Extensions.Hosting" Version="9.0.9" />
    <PackageReference Include="Microsoft.Extensions.Hosting.Abstractions" Version="9.0.9" />
    <PackageReference Include="Microsoft.Extensions.DependencyInjection" Version="9.0.9" />
    <PackageReference Include="Microsoft.Extensions.Logging.Console" Version="9.0.9" />
    <PackageReference Include="Microsoft.Extensions.Primitives" Version="9.0.8" />


=======
    <PackageReference Include="Microsoft.Extensions.Hosting" Version="9.0.8" />
    <PackageReference Include="Microsoft.Extensions.Hosting.Abstractions" Version="9.0.9" />
    <PackageReference Include="Microsoft.Extensions.DependencyInjection" Version="9.0.9" />
    <PackageReference Include="Microsoft.Extensions.Logging.Console" Version="9.0.9" />
    <PackageReference Include="Microsoft.Extensions.Primitives" Version="9.0.9" />
>>>>>>> 037af116

  </ItemGroup>

  <ItemGroup>

    <!-- Roslyn Scripting -->
    <PackageReference Include="Microsoft.CodeAnalysis" Version="4.9.2" />
    <PackageReference Include="Microsoft.CodeAnalysis.CSharp.Workspaces" Version="4.9.2" />
    <PackageReference Include="Microsoft.CodeAnalysis.CSharp.Scripting" Version="4.9.2" />
    <PackageReference Include="Microsoft.CodeAnalysis.CSharp" Version="4.9.2" />

    <PackageReference Include="Microsoft.CodeAnalysis.Scripting.Common" Version="4.9.2" />
    <PackageReference Include="Microsoft.CodeAnalysis.VisualBasic" Version="4.9.2" />
    <PackageReference Include="Microsoft.CodeAnalysis.VisualBasic.Workspaces" Version="4.9.2" />
    <PackageReference Include="Microsoft.CodeAnalysis.Razor" Version="6.0.36" />
    <PackageReference Include="Microsoft.CodeAnalysis.NetAnalyzers" Version="9.0.0">
      <IncludeAssets>runtime; build; native; contentfiles; analyzers; buildtransitive</IncludeAssets>
      <PrivateAssets>all</PrivateAssets>
    </PackageReference>
    <!-- Logging -->
    <PackageReference Include="Serilog" Version="4.3.0" />
    <PackageReference Include="Serilog.Enrichers.Environment" Version="3.0.1" />
    <PackageReference Include="Serilog.Exceptions" Version="8.4.0" />
    <PackageReference Include="Serilog.Sinks.Console" Version="6.0.0" />
    <PackageReference Include="Serilog.Sinks.EventLog" Version="4.0.0" />
    <PackageReference Include="Serilog.Sinks.File" Version="7.0.0" />

    <PackageReference Include="Serilog.Sinks.SyslogMessages" Version="4.0.0" />

    <!-- Microsoft.AspNetCore -->
    <PackageReference Include="Microsoft.IdentityModel.JsonWebTokens" Version="8.14.0" />
    <PackageReference Include="System.IdentityModel.Tokens.Jwt" Version="8.14.0" />
    <PackageReference Include="Microsoft.IdentityModel.Tokens" Version="8.14.0" />

    <!-- Scripting Engines -->
    <PackageReference Include="Microsoft.PowerShell.SDK" Version="7.4.11" />
    <PackageReference Include="Microsoft.ClearScript.V8" Version="7.5.0" />

    <PackageReference Include="Microsoft.CodeAnalysis.Analyzers" Version="4.14.0" />
    <PackageReference Include="pythonnet" Version="3.0.5" />
    <!-- Not Implemented Yet
    <PackageReference Include="FSharp.Compiler.Service" Version="43.9.300" />
    -->

    <!-- Utilities -->
    <PackageReference Include="CsvHelper" Version="33.1.0" />
    <PackageReference Include="Cronos" Version="0.11.0" />
    <PackageReference Include="PeterO.Cbor" Version="4.5.5" />
    <PackageReference Include="MongoDB.Bson" Version="3.4.3" />
    <PackageReference Include="Newtonsoft.Json" Version="13.0.3" />
    <PackageReference Include="YamlDotNet" Version="16.3.0" />
    <PackageReference Include="BouncyCastle.Cryptography" Version="2.6.2" />
    <!-- Source Link for debugging
    <PackageReference Include="Microsoft.SourceLink.GitHub" Version="1.1.1" PrivateAssets="All" />-->


  </ItemGroup>
<!--
  <Target Name="CopyToPowerShellLib" AfterTargets="Build" Condition="'$(Configuration)' == 'Debug'">
    <ItemGroup>
      <KestrunOutputFiles Include="$(OutputPath)*.*" Exclude="$(OutputPath)Microsoft.CodeAnalysis*.*" />
    </ItemGroup>

    <Copy SourceFiles="@(KestrunOutputFiles)" DestinationFolder="$(ProjectRoot)\src\PowerShell\Kestrun\lib\$(TargetFramework)\" SkipUnchangedFiles="true" />
  </Target>
-->
  <Target Name="CopyPowerShellModuleOnPublish" AfterTargets="Publish">
    <!-- Copy PowerShell module files (excluding lib) to $(ProjectRoot)publish -->
    <ItemGroup>
      <PowerShellModuleFiles Include="$(ProjectRoot)\src\PowerShell\Kestrun\**\*" Exclude="$(ProjectRoot)src\PowerShell\Kestrun\lib\**\*" />
    </ItemGroup>
    <Copy SourceFiles="@(PowerShellModuleFiles)" DestinationFiles="@(PowerShellModuleFiles->'$(ProjectRoot)\publish\%(RecursiveDir)%(Filename)%(Extension)')" SkipUnchangedFiles="true" />

    <!-- Copy Release DLLs to $(ProjectRoot)\publish\lib -->
    <ItemGroup>
      <ReleaseLibFiles Include="$(OutputPath)*.*" />
    </ItemGroup>
    <Copy SourceFiles="@(ReleaseLibFiles)" DestinationFolder="$(ProjectRoot)\publish\lib\" SkipUnchangedFiles="true" />
  </Target>
  <Target Name="CustomClean" AfterTargets="Clean">
    <!-- Clean PowerShell lib directory -->
    <!--   <RemoveDir Directories="$(ProjectRoot)src\PowerShell\Kestrun\lib\$(TargetFramework)" /> -->
    <!-- Clean publish directory -->
    <RemoveDir Directories="$(ProjectRoot)\publish" />
  </Target>

  <Target Name="DisplayBuildVersion" AfterTargets="GenerateAssemblyInfo">
    <Message Text="🔨 Build Configuration: $(Configuration)" Importance="High" />
    <Message Text="🌟 Kestrun Build Number: $(BuildNumber)" Importance="High" />
    <Message Text="💫 InformationalVersion: $(InformationalVersion)" Importance="High" />
    <Message Text="🔧 AssemblyVersion: $(AssemblyVersion)" Importance="High" />
    <Message Text="🔧 AssemblyFileVersion: $(AssemblyFileVersion)" Importance="High" />
    <Message Text="🔗 Git SHA: $(GitSha)" Importance="High" />
    <Message Text="📅 Build Date: $(Now)" Importance="High" />
    <Message Text="📅 Epoch Date: $(EpochDate)" Importance="High" />
    <Message Text="📅 Ticks Since Epoch: $(TicksSinceEpoch)" Importance="High" />
    <Message Text="🔗 Repository URL: $(RepositoryUrl)" Importance="High" />
    <Message Text="📦 Package Version: $(PackageVersion)" Importance="Normal" />
    <Message Text="📦 Package ID: $(PackageId)" Importance="Normal" />
    <Message Text="📦 Authors: $(Authors)" Importance="Normal" />
    <Message Text="📦 Company: $(Company)" Importance="Normal" />
    <Message Text="📦 Description: $(Description)" Importance="Normal" />
    <Message Text="📦 License: $(PackageLicenseExpression)" Importance="Normal" />
    <Message Text="📦 Project URL: $(PackageProjectUrl)" Importance="Normal" />
    <Message Text="📦 Readme File: $(PackageReadmeFile)" Importance="Normal" />
    <Message Text="📦 Runtime Identifiers: $(RuntimeIdentifiers)" Importance="Normal" />
    <Message Text="📦 Target Frameworks: $(TargetFrameworks)" Importance="Normal" />
    <Message Text="📦 Publish Trimmed: $(PublishTrimmed)" Importance="Normal" />
    <Message Text="📦 Invariant Globalization: $(InvariantGlobalization)" Importance="Normal" />
    <Message Text="📦 Allow Unsafe Blocks: $(AllowUnsafeBlocks)" Importance="Normal" />
    <Message Text="📦 Implicit Usings: $(ImplicitUsings)" Importance="Normal" />
    <Message Text="📦 Enable Preview Features: $(EnablePreviewFeatures)" Importance="Normal" />
    <Message Text="📦 Lang Version: $(LangVersion)" Importance="Normal" />
    <Message Text="📦 Output Type: $(OutputType)" Importance="Normal" />
    <Message Text="📦 Assembly Name: $(AssemblyName)" Importance="Normal" />
    <Message Text="📦 Root Namespace: $(RootNamespace)" Importance="Normal" />
    <Message Text="📦 Copy Local Lock File Assemblies: $(CopyLocalLockFileAssemblies)" Importance="Normal" />
    <Message Text="📦 Generate Assembly Info: $(GenerateAssemblyInfo)" Importance="Normal" />
    <Message Text="📦 Generate Documentation File: $(GenerateDocumentationFile)" Importance="Normal" />
    <Message Text="📦 Treat Warnings As Errors: $(TreatWarningsAsErrors)" Importance="Normal" />
    <Message Text="📦 No Warn: $(NoWarn)" Importance="Normal" />
    <Message Text="📦 Is Packable: $(IsPackable)" Importance="Normal" />
    <Message Text="📦 Generate Package On Build: $(GeneratePackageOnBuild)" Importance="Normal" />
    <Message Text="📦 Package Version: $(PackageVersion)" Importance="Normal" />
    <Message Text="📦 Package Id: $(PackageId)" Importance="Normal" />
  </Target>
</Project><|MERGE_RESOLUTION|>--- conflicted
+++ resolved
@@ -169,21 +169,11 @@
     <PackageReference Include="Serilog.Sinks.Http" Version="9.2.0" />
 
     <!-- Hosting & DI -->
-<<<<<<< HEAD
     <PackageReference Include="Microsoft.Extensions.Hosting" Version="9.0.9" />
     <PackageReference Include="Microsoft.Extensions.Hosting.Abstractions" Version="9.0.9" />
     <PackageReference Include="Microsoft.Extensions.DependencyInjection" Version="9.0.9" />
     <PackageReference Include="Microsoft.Extensions.Logging.Console" Version="9.0.9" />
-    <PackageReference Include="Microsoft.Extensions.Primitives" Version="9.0.8" />
-
-
-=======
-    <PackageReference Include="Microsoft.Extensions.Hosting" Version="9.0.8" />
-    <PackageReference Include="Microsoft.Extensions.Hosting.Abstractions" Version="9.0.9" />
-    <PackageReference Include="Microsoft.Extensions.DependencyInjection" Version="9.0.9" />
-    <PackageReference Include="Microsoft.Extensions.Logging.Console" Version="9.0.9" />
     <PackageReference Include="Microsoft.Extensions.Primitives" Version="9.0.9" />
->>>>>>> 037af116
 
   </ItemGroup>
 
