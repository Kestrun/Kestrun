--- conflicted
+++ resolved
@@ -52,11 +52,7 @@
 }
 else {
     Write-Host "Creating markdown help in $OutDir"
-<<<<<<< HEAD
-    New-MarkdownHelp -Module (Get-Module -Name Kestrun) -OutputFolder $OutDir
-=======
     	New-MarkdownCommandHelp -Module (Get-Module -Name Kestrun) -OutputFolder $OutDir
->>>>>>> 10a910af
     $index_md = @"
 ---
 title: PowerShell Cmdlets
