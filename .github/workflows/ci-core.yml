permissions:
    contents: read
    pull-requests: read

name: CI (core)

on:
    workflow_call:
        inputs:
            is_pr:
                description: Whether the workflow runs for a pull request context.
                required: true
                type: boolean
            debug:
                description: Enable debug logging when invoked manually.
                required: false
                default: false
                type: boolean

concurrency:
    group: ci-${{ github.repository }}-${{ inputs.is_pr && github.event.pull_request.number || github.ref }}
    cancel-in-progress: true

jobs:
    lint:
        name: Linting
        uses: Kestrun/Kestrun/.github/workflows/lint-core.yml@main
        with:
            is_pr: ${{ inputs.is_pr }}

    build:
        needs: lint
        strategy:
            fail-fast: false
            matrix:
                os:
                    [
                        ubuntu-24.04,
                        ubuntu-22.04,
                        macos-15,
                        macos-14,
                        windows-2022,
                        windows-2025,
                        ubuntu-24.04-arm,
                        windows-11-arm,
                    ]
                pwsh: ["7.4.12", "latest", "preview"]
        runs-on: ${{ matrix.os }}

        defaults:
            run:
                working-directory: ${{ github.workspace }}

        env:
            POWERSHELL_DISTRIBUTION_CHANNEL: GitHub-Actions
            ACTIONS_STEP_DEBUG: ${{ inputs.debug && 'true' || '' }} 
<<<<<<< HEAD
            UPSTASH_REDIS_URL: ${{ secrets.UPSTASH_REDIS_URL || 'redis://default:AVjCAAIncDIyNzhjYTkxY2VmYTM0ZDBkOTg3OWUwYWZjZjRhZjQ3NXAyMjI3MjI@fresh-sculpin-22722.upstash.io:6379' }}
=======
            UPSTASH_REDIS_URL: ${{ secrets.UPSTASH_REDIS_URL }}
>>>>>>> cbc9e98e
 
        steps:
            # Detect if GH "Enable debug logging" is ON
            - name: 🔎 Detect GH debug flag
              id: detect_debug
              shell: bash
              run: |
                  # ACTIONS_STEP_DEBUG is set to 'true' when GH debug logging is enabled
                  echo "gh_debug=${ACTIONS_STEP_DEBUG:-false}" >> "$GITHUB_OUTPUT"

            - name: 🛎️ Checkout
              uses: actions/checkout@v5

            - name: 🧰 Install PowerShell
              uses: ./.github/actions/Install-PowerShell
              with:
                  Version: ${{ matrix.pwsh }}

            - name: 🧰 Setup .NET 8/9
              uses: actions/setup-dotnet@v5
              with:
                  dotnet-version: |
                      8.0.x
                      9.0.x

            # 🔊 Only enable super-verbose logs in debug runs
            - name: 🔧 Enable debug flags
              if: ${{ steps.detect_debug.outputs.enabled == 'true' }}
              shell: bash
              run: |
                  {
                    echo "ACTIONS_STEP_DEBUG=true"
                    echo "ACTIONS_RUNNER_DEBUG=true"
                    echo "COREHOST_TRACE=1"
                    echo "COREHOST_TRACE_VERBOSITY=3"
                    echo "DOTNET_HOST_TRACE=1"
                    echo "DOTNET_HOST_TRACE_VERBOSITY=3"
                  } >> "$GITHUB_ENV"

            - name: 🔧 Echo debug flag
              run: echo "debug=${{ steps.detect_debug.outputs.enabled }}  event=${{ github.event_name }}"
              if: ${{ always() && github.event_name != '' }}

            # 🔊 decide verbosity once, early
            - name: 🔧 Set build verbosity
              shell: bash
              run: |
                  if [[ "${{ steps.detect_debug.outputs.enabled == 'true' }}" == "true" ]]; then
                    echo "DOTNET_VERBOSITY=diag" >> "$GITHUB_ENV"
                    echo "PESTER_VERBOSITY=Detailed" >> "$GITHUB_ENV"
                  else
                    echo "DOTNET_VERBOSITY=minimal" >> "$GITHUB_ENV"
                    echo "PESTER_VERBOSITY=Normal" >> "$GITHUB_ENV"
                  fi

            - name: 🧰 Install Module Invoke-Build
              shell: pwsh
              run: |
                  $ErrorActionPreference = 'Stop'
                  Install-Module InvokeBuild -Force -Scope CurrentUser

            - name: 🧰 Install Module Pester (pin)
              shell: pwsh
              run: |
                  $ErrorActionPreference = 'Stop'
                  Install-Module Pester -Force -Scope CurrentUser -RequiredVersion 5.6.1
                  Get-Module Pester -ListAvailable | Select Name,Version,Path

            - name: 🔎 Print runtime context
              shell: pwsh
              run: |
                  $PSVersionTable
                  dotnet --info
                  [System.Runtime.InteropServices.RuntimeInformation]::FrameworkDescription
                  [System.Environment]::Version

            - name: 🔍 Debug environment variables
              shell: pwsh
              run: |
                  Write-Host "🔍 [DEBUG] Checking UPSTASH_REDIS_URL availability..."
                  $upstashValue = [System.Environment]::GetEnvironmentVariable('UPSTASH_REDIS_URL')
                  if ($upstashValue) {
                      if ([string]::IsNullOrWhiteSpace($upstashValue)) {
                          Write-Host "⚠️ UPSTASH_REDIS_URL is set but empty/whitespace (length: $($upstashValue.Length))" -ForegroundColor Yellow
                          Write-Host "⚠️ Value: '$upstashValue'" -ForegroundColor Yellow
                      } else {
                          Write-Host "✅ UPSTASH_REDIS_URL is set (length: $($upstashValue.Length))" -ForegroundColor Green
                          Write-Host "✅ UPSTASH_REDIS_URL starts with: $($upstashValue.Substring(0, [Math]::Min(20, $upstashValue.Length)))..." -ForegroundColor Green
                      }
                  } else {
                      Write-Host "❌ UPSTASH_REDIS_URL is NOT set" -ForegroundColor Red
                  }
                  Write-Host "🔍 All environment variables containing UPSTASH:"
                  Get-ChildItem env: | Where-Object Name -like "*UPSTASH*" | ForEach-Object { 
                      $value = $_.Value
                      if ([string]::IsNullOrWhiteSpace($value)) {
                          Write-Host "  $($_.Name) = [EMPTY/WHITESPACE] (length: $($value.Length))" -ForegroundColor Red
                      } else {
                          Write-Host "  $($_.Name) = $($value.Substring(0, [Math]::Min(20, $value.Length)))... (length: $($value.Length))" -ForegroundColor Yellow 
                      }
                  }
                  
                  # Also check what GitHub is actually passing
                  Write-Host "🔍 GitHub Actions context debug:"
                  Write-Host "  secrets.UPSTASH_REDIS_URL exists: ${{ secrets.UPSTASH_REDIS_URL != '' }}"
                  Write-Host "  Fallback would be: redis://default:test@localhost:6379"

            - name: 📦 Restore solution
              shell: pwsh
              run: Invoke-Build Restore -DotNetVerbosity $Env:DOTNET_VERBOSITY

            # 🐛 Debug-only; non-fatal if it exits 1
            - name: 🔎 List Roslyn packages (transitive)
              if: ${{ steps.detect_debug.outputs.enabled == 'true' }}
              continue-on-error: true
              shell: pwsh
              run: |
                  dotnet list ./Kestrun.sln package --include-transitive -v $Env:DOTNET_VERBOSITY |
                    Select-String -SimpleMatch "Microsoft.CodeAnalysis"
                  Write-Host "Exit code was $LASTEXITCODE (ignored in debug)"

            # 🐛 Debug-only; non-fatal inventory
            - name: 📂 List Roslyn candidates in repo
              if: ${{ steps.detect_debug.outputs.enabled == 'true' }}
              continue-on-error: true
              shell: pwsh
              run: |
                  Get-ChildItem -Recurse -File -Include Microsoft.CodeAnalysis*.dll,System.Collections.Immutable*.dll,System.Reflection.Metadata*.dll |
                    Sort-Object FullName |
                    Select-Object FullName, Length |
                    Format-Table -Auto

            - name: 🔧 Run C# Build (normal)
              shell: pwsh
              run: |
                  $ErrorActionPreference = 'Stop'
                  Invoke-Build Build -DotNetVerbosity $Env:DOTNET_VERBOSITY

            # 🐛 Optional deep-dive build with binlog in debug (non-fatal)
            - name: 🧰 Debug build with binlog
              if: ${{ steps.detect_debug.outputs.enabled == 'true' }}
              continue-on-error: true
              shell: pwsh
              run: |
                  dotnet build ./Kestrun.sln -c Debug -bl:msbuild.binlog -v $Env:DOTNET_VERBOSITY || $true

            # 🐛 Debug-only; force Roslyn load (non-fatal)
            - name: 🧪 Mini Roslyn sanity check (before Pester)
              if: ${{ steps.detect_debug.outputs.enabled == 'true' }}
              continue-on-error: true
              shell: pwsh
              run: |
                  $ErrorActionPreference = 'Continue'
                  Import-Module ./src/PowerShell/Kestrun/Kestrun.psd1 -Force
                  [AppDomain]::CurrentDomain.GetAssemblies() |
                    Where-Object { $_.GetName().Name -like 'Microsoft.CodeAnalysis*' -or $_.GetName().Name -in 'System.Collections.Immutable','System.Reflection.Metadata' } |
                    Select FullName, Location | Format-Table -Auto

                  if ([type]::GetType('Kestrun.Scripting.CSharpDelegateBuilder')) {
                    try { [Kestrun.Scripting.CSharpDelegateBuilder]::Compile('int x=1;') } catch { $_ | Out-String | Write-Host }
                  }

            - name: 🧪 Run Tests
              shell: pwsh
              run: |
                  $ErrorActionPreference = 'Stop'
                  Invoke-Build Test -DotNetVerbosity $Env:DOTNET_VERBOSITY -PesterVerbosity $Env:PESTER_VERBOSITY -RunPesterInProcess

            - name: 📤 Upload diagnostics on failure
              if: failure()
              uses: actions/upload-artifact@v4
              with:
                  name: diagnostics-${{ matrix.os }}-pwsh-${{ matrix.pwsh }}-${{ strategy.job-index }}
                  path: |
                      **/TestResults/**
                      **/bin/**
                      **/obj/project.assets.json
                      src/PowerShell/Kestrun/**/*
                      ./*.log
                      ./msbuild.binlog

            # 🔐 Only open an interactive shell when YOU asked for debug and it failed
            - name: 🧑‍💻 Live SSH (only if failed and debug enabled)
              if: ${{ failure() && steps.detect_debug.outputs.gh_debug == 'true' }}
              uses: mxschmitt/action-tmate@v3
              with:
                  limit-access-to-actor: true<|MERGE_RESOLUTION|>--- conflicted
+++ resolved
@@ -53,13 +53,9 @@
 
         env:
             POWERSHELL_DISTRIBUTION_CHANNEL: GitHub-Actions
-            ACTIONS_STEP_DEBUG: ${{ inputs.debug && 'true' || '' }} 
-<<<<<<< HEAD
-            UPSTASH_REDIS_URL: ${{ secrets.UPSTASH_REDIS_URL || 'redis://default:AVjCAAIncDIyNzhjYTkxY2VmYTM0ZDBkOTg3OWUwYWZjZjRhZjQ3NXAyMjI3MjI@fresh-sculpin-22722.upstash.io:6379' }}
-=======
+            ACTIONS_STEP_DEBUG: ${{ inputs.debug && 'true' || '' }}
             UPSTASH_REDIS_URL: ${{ secrets.UPSTASH_REDIS_URL }}
->>>>>>> cbc9e98e
- 
+
         steps:
             # Detect if GH "Enable debug logging" is ON
             - name: 🔎 Detect GH debug flag
@@ -152,15 +148,15 @@
                       Write-Host "❌ UPSTASH_REDIS_URL is NOT set" -ForegroundColor Red
                   }
                   Write-Host "🔍 All environment variables containing UPSTASH:"
-                  Get-ChildItem env: | Where-Object Name -like "*UPSTASH*" | ForEach-Object { 
+                  Get-ChildItem env: | Where-Object Name -like "*UPSTASH*" | ForEach-Object {
                       $value = $_.Value
                       if ([string]::IsNullOrWhiteSpace($value)) {
                           Write-Host "  $($_.Name) = [EMPTY/WHITESPACE] (length: $($value.Length))" -ForegroundColor Red
                       } else {
-                          Write-Host "  $($_.Name) = $($value.Substring(0, [Math]::Min(20, $value.Length)))... (length: $($value.Length))" -ForegroundColor Yellow 
+                          Write-Host "  $($_.Name) = $($value.Substring(0, [Math]::Min(20, $value.Length)))... (length: $($value.Length))" -ForegroundColor Yellow
                       }
                   }
-                  
+
                   # Also check what GitHub is actually passing
                   Write-Host "🔍 GitHub Actions context debug:"
                   Write-Host "  secrets.UPSTASH_REDIS_URL exists: ${{ secrets.UPSTASH_REDIS_URL != '' }}"
