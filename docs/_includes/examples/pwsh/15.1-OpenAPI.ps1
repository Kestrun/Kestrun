--- conflicted
+++ resolved
@@ -229,32 +229,19 @@
 Enable-KrConfiguration
 
 
-<<<<<<< HEAD
-New-KrMapRouteBuilder -Verbs @('GET', 'HEAD') -Pattern '/status' |
-=======
 New-KrMapRouteBuilder -Verbs @('GET', 'HEAD', 'POST', 'TRACE') -Pattern '/status' |
->>>>>>> 677a9d27
     Add-KrMapRouteScriptBlock -ScriptBlock {
         Write-KrLog -Level Debug -Message 'Health check'
         Write-KrJsonResponse -InputObject @{ status = 'healthy' }
     } |
-<<<<<<< HEAD
-    Add-KrMapRouteOpenApiInfo -Summary 'Health check endpoint' -Description 'Returns the health status of the service.' |
-    Add-KrMapRouteOpenApiInfo -Verbs 'GET' -OperationId 'GetStatus' |
-    Add-KrMapRouteOpenApiServer -Server (New-KrOpenApiServer -Url 'https://api.example.com/v1' -Description 'Production Server') |
-    Add-KrMapRouteOpenApiServer -Server (New-KrOpenApiServer -Url 'https://staging-api.example.com/v1' -Description 'Staging Server') |
-    Add-KrMapRouteOpenApiResponse -StatusCode '200' -Description 'Healthy status' -SchemaRef 'Address' |
-    Add-KrMapRouteOpenApiResponse -StatusCode '503' -Description 'Service unavailable' |
-=======
     Add-KrMapRouteOpenApiInfo -Summary 'Health check endpoint' -Description 'Returns the health status of the service.'   |
     Add-KrMapRouteOpenApiInfo -Verbs 'GET' -OperationId 'GetStatus' |
     Add-KrMapRouteOpenApiServer -Server (New-KrOpenApiServer -Url 'https://api.example.com/v1' -Description 'Production Server') |
     Add-KrMapRouteOpenApiServer -Server (New-KrOpenApiServer -Url 'https://staging-api.example.com/v1' -Description 'Staging Server') |
     Add-KrMapRouteOpenApiRequestBody -Verbs @('POST', 'GET', 'TRACE') -Description 'Healthy status2' -Reference 'CreateAddressBody' -Force |
     Add-KrMapRouteOpenApiExternalDocs -Description 'Find more info here' -Url 'https://example.com/docs' |
-    #Add-KrMapRouteOpenApiResponse -StatusCode '200' -Description 'Healthy status' |
-    #  Add-KrMapRouteOpenApiResponse -StatusCode '503' -Description 'Service unavailable' |
->>>>>>> 677a9d27
+    Add-KrMapRouteOpenApiResponse -StatusCode '200' -Description 'Healthy status' -SchemaRef 'Address' |
+    Add-KrMapRouteOpenApiResponse -StatusCode '503' -Description 'Service unavailable' |
     Build-KrMapRoute
 
 
