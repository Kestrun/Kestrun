--- conflicted
+++ resolved
@@ -1,4 +1,3 @@
-using Serilog;
 using Serilog.Events;
 
 namespace Kestrun.Middleware;
@@ -58,12 +57,8 @@
     public TimeProvider TimeProvider { get; set; } = TimeProvider.System;
 
     /// <summary>
-<<<<<<< HEAD
-    /// Gets or sets the logger instance used to write access log entries. If not set, the logger passed to the middleware is used.
-=======
     /// Gets or sets the Serilog logger used to emit access log entries. When not specified the
     /// middleware will use the application logger registered in dependency injection.
->>>>>>> b90dbf29
     /// </summary>
-    public ILogger? Logger { get; set; }
+    public Serilog.ILogger? Logger { get; set; }
 }