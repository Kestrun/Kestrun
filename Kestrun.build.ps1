#requires -Module InvokeBuild
<#
    .SYNOPSIS
    Build script for Kestrun

    .DESCRIPTION
    This script contains the build tasks for the Kestrun project.

    .PARAMETER Configuration
    The build configuration to use (Debug or Release).

    .PARAMETER Release
    The release stage (Stable, ReleaseCandidate, Beta, Alpha).

    .PARAMETER Frameworks
    The target frameworks to build for.

    .PARAMETER Version
    The version of the Kestrun project.

    .PARAMETER Iteration
    The iteration of the Kestrun project.

    .PARAMETER FileVersion
    The file version to use.

    .PARAMETER PesterVerbosity
    The verbosity level for Pester tests.

    .PARAMETER DotNetVerbosity
    The verbosity level for .NET commands. Valid values are 'quiet', 'minimal', 'normal', 'detailed', and 'diagnostic'.

    .PARAMETER SignModule
    Indicates whether to sign the module during the build process.

    .EXAMPLE
    .\Kestrun.build.ps1 -Configuration Release -Frameworks net9.0 -Version 1.0.0
    This example demonstrates how to build the Kestrun project for the Release configuration,
    targeting the net9.0 framework, and specifying the version as 1.0.0.

    .EXAMPLE
    .\Kestrun.build.ps1 -Configuration Debug -Frameworks net8.0 -Version 1.0.0
    This example demonstrates how to build the Kestrun project for the Debug configuration,
    targeting the net8.0 framework, and specifying the version as 1.0.0.

    .NOTES
    This script is intended to be run with Invoke-Build.

#>
[Diagnostics.CodeAnalysis.SuppressMessageAttribute('PSAvoidUsingWriteHost', '')]
[Diagnostics.CodeAnalysis.SuppressMessageAttribute('PSReviewUnusedParameter', '')]
[CmdletBinding( DefaultParameterSetName = 'FileVersion')]
param(
    [Parameter(Mandatory = $false)]
    [ValidateSet('Debug', 'Release')]
    [string]$Configuration = 'Debug',
    [Parameter(Mandatory = $false, ParameterSetName = 'Version')]
    [ValidateSet('Stable', 'ReleaseCandidate', 'Beta', 'Alpha')]
    [string]$Release = 'Beta',
    [Parameter(Mandatory = $false)]
    [ValidateSet('net8.0', 'net9.0', 'net10.0')]
    [string[]]$Frameworks = @('net8.0', 'net9.0'),
    [Parameter(Mandatory = $true, ParameterSetName = 'Version')]
    [string]$Version,
    [Parameter(Mandatory = $false, ParameterSetName = 'Version')]
    [string]$Iteration = '',
    [Parameter(Mandatory = $false, ParameterSetName = 'FileVersion')]
    [string]$FileVersion = './version.json',
    [Parameter(Mandatory = $false)]
    [string]
    [ValidateSet('None', 'Normal' , 'Detailed', 'Minimal')]
    $PesterVerbosity = 'Detailed',
    [Parameter(Mandatory = $false)]
    [string]
    [ValidateSet('quiet', 'minimal' , 'normal', 'detailed', 'diagnostic')]
    $DotNetVerbosity = 'detailed',
    [Parameter(Mandatory = $false)]
    [switch]$SignModule
)

if (($null -eq $PSCmdlet.MyInvocation) -or ([string]::IsNullOrEmpty($PSCmdlet.MyInvocation.PSCommandPath)) -or (-not $PSCmdlet.MyInvocation.PSCommandPath.EndsWith('Invoke-Build.ps1'))) {
    Write-Host '⚠️ This script is intended to be run with Invoke-Build. ' -ForegroundColor Yellow
    Write-Host 'ℹ️ Please use Invoke-Build to execute the tasks defined in this script or Invoke-Build Help for more information.' -ForegroundColor Yellow
    return
}

# Add Helper utility module
Import-Module -Name './Utility/Modules/Helper.psm1'

# Quiet env handling with optional verbose debug
$krDebug = -not [string]::IsNullOrWhiteSpace($env:KR_DEBUG_UPSTASH) -and ($env:KR_DEBUG_UPSTASH -in @('1', 'true', 'True'))
$isDebug = ($env:ACTIONS_STEP_DEBUG -eq 'true' -or $krDebug)

if ($isDebug) {
    # Verbose diagnostics (only when debug is enabled)
    Write-Host '🔍 [BUILD DEBUG] Checking UPSTASH_REDIS_URL in build script...' -ForegroundColor Cyan
    $upstashValue = [System.Environment]::GetEnvironmentVariable('UPSTASH_REDIS_URL')
    if ($upstashValue) {
        if ([string]::IsNullOrWhiteSpace($upstashValue)) {
            Write-Host "⚠️ UPSTASH_REDIS_URL is set but empty/whitespace (length: $($upstashValue.Length))" -ForegroundColor Yellow
            Write-Host "⚠️ Value: '$upstashValue'" -ForegroundColor Yellow
        } else {
            Write-Host "✅ UPSTASH_REDIS_URL is set in build script (length: $($upstashValue.Length))" -ForegroundColor Green
            Write-Host "✅ UPSTASH_REDIS_URL starts with: $($upstashValue.Substring(0, [Math]::Min(20, $upstashValue.Length)))..." -ForegroundColor Green
        }
    } else {
        Write-Host '❌ UPSTASH_REDIS_URL is NOT set in build script' -ForegroundColor Red
        if (Test-Path '.env.json') {
            Write-Host '🔄 Attempting to load .env.json...' -ForegroundColor Yellow
            try {
                . ./Utility/Import-EnvFile.ps1 -Path '.env.json' -Overwrite
                $upstashAfterLoad = [System.Environment]::GetEnvironmentVariable('UPSTASH_REDIS_URL')
                if ($upstashAfterLoad -and -not [string]::IsNullOrWhiteSpace($upstashAfterLoad)) {
                    Write-Host "✅ UPSTASH_REDIS_URL loaded from .env.json (length: $($upstashAfterLoad.Length))" -ForegroundColor Green
                    Write-Host "✅ UPSTASH_REDIS_URL starts with: $($upstashAfterLoad.Substring(0, [Math]::Min(20, $upstashAfterLoad.Length)))..." -ForegroundColor Green
                } else {
                    Write-Host '❌ UPSTASH_REDIS_URL not found or empty in .env.json' -ForegroundColor Red
                }
            } catch {
                Write-Host "❌ Failed to load .env.json: $($_.Exception.Message)" -ForegroundColor Red
            }
        } else {
            Write-Host '❌ .env.json file not found' -ForegroundColor Red
        }
    }
    Write-Host '🔍 All environment variables containing UPSTASH in build script:' -ForegroundColor Cyan
    Get-ChildItem env: | Where-Object Name -Like '*UPSTASH*' | ForEach-Object {
        $value = $_.Value
        if ([string]::IsNullOrWhiteSpace($value)) {
            Write-Host "  $($_.Name) = [EMPTY/WHITESPACE] (length: $($value.Length))" -ForegroundColor Red
        } else {
            Write-Host "  $($_.Name) = $($value.Substring(0, [Math]::Min(20, $value.Length)))... (length: $($value.Length))" -ForegroundColor Yellow
        }
    }
} else {
    # Silent hydration: best-effort import without noisy logs
    $upstashValue = [System.Environment]::GetEnvironmentVariable('UPSTASH_REDIS_URL')
    if ([string]::IsNullOrWhiteSpace($upstashValue) -and (Test-Path '.env.json')) {
<<<<<<< HEAD
        try { . ./Utility/Import-EnvFile.ps1 -Path '.env.json' -Overwrite }
        catch { Write-Information "⚠️ Failed to silently load .env.json: $($_.Exception.Message)" -InformationAction SilentlyContinue }
=======
        try { . ./Utility/Import-EnvFile.ps1 -Path '.env.json' -Overwrite } catch { Write-Verbose "Failed to load .env.json: $($_.Exception.Message)" }
>>>>>>> 783d4237
    }
}

$SolutionPath = Join-Path -Path $PSScriptRoot -ChildPath 'Kestrun.sln'

Write-Host '---------------------------------------------------' -ForegroundColor DarkCyan
if (-not $Version) {
    if ($PSCmdlet.ParameterSetName -eq 'FileVersion') {
        $VersionDetails = Get-Version -FileVersion $FileVersion -Details
    } elseif ($PSCmdlet.ParameterSetName -eq 'Version') {
        if (-not (Test-Path -Path $FileVersion)) {
            [ordered]@{
                Version = $Version
                Release = $Release
                Iteration = $Iteration
            } | ConvertTo-Json | Set-Content -Path $FileVersion
        }
        $VersionDetails = Get-Version -FileVersion $FileVersion -Details
    } else {
        throw "Invalid parameter set. Use either 'FileVersion' or 'Version'."
    }
    $Version = $VersionDetails.FullVersion
}
# Display the Kestrun build version
if ($VersionDetails.Prerelease) {
    Write-Host "Kestrun Build: v$Version (Pre-release)" -ForegroundColor DarkCyan
} else {
    if ($Version -eq '0.0.0') {
        Write-Host 'Kestrun Build: [Development Version]' -ForegroundColor DarkCyan
    } else {
        Write-Host "Kestrun Build: v$Version" -ForegroundColor DarkCyan
    }
}

# Display the current UTC time in a readable format
$utcTime = (Get-Date).ToUniversalTime().ToString("yyyy-MM-dd HH:mm:ss 'UTC'")
Write-Host "Start Time: $utcTime" -ForegroundColor DarkCyan

Write-Host '---------------------------------------------------' -ForegroundColor DarkCyan

# Load the InvokeBuild module
Add-BuildTask Default Help

Add-BuildTask Help {
    Write-Host '📘 Tasks in the Build Script:' -ForegroundColor DarkMagenta
    Write-Host
    Write-Host '🟩 Primary Tasks:' -ForegroundColor Green
    Write-Host '- Default: Lists all available tasks.'
    Write-Host '- Help: Displays this help message.'
    Write-Host '- Clean: Cleans the solution.'
    Write-Host '- Restore: Restores NuGet packages.'
    Write-Host '- Build: Builds the solution.'
    Write-Host '- Test: Runs tests and Pester tests.'
    Write-Host '- Package: Packages the solution.'
    Write-Host '- All: Runs Clean, Build, and Test tasks in sequence.'
    Write-Host '-----------------------------------------------------'
    Write-Host '🧩 Additional Tasks:' -ForegroundColor Green
    Write-Host '- Nuget-CodeAnalysis: Updates CodeAnalysis packages.'
    Write-Host '- Clean-CodeAnalysis: Cleans the CodeAnalysis packages.'
    Write-Host '- Test-xUnit: Runs Kestrun DLL tests.'
    Write-Host '- Test-Pester: Runs Pester tests.'
    Write-Host '- Manifest: Updates the Kestrun.psd1 manifest.'
    Write-Host '- New-LargeFile: Generates a large test file.'
    Write-Host '- Clean-LargeFile: Cleans the generated large test files.'
    Write-Host '- ThirdPartyNotices: Generates third-party notices.'
    Write-Host '- Build-Help: Generates PowerShell help documentation.'
    Write-Host '- Clean-Help: Cleans the PowerShell help documentation.'
    Write-Host '- Install-Module: Installs the Kestrun module.'
    Write-Host '- Remove-Module: Removes the Kestrun module.'
    Write-Host '- Update-Module: Updates the Kestrun module.'
    Write-Host '- Format: Formats the codebase.'
    Write-Host '- Coverage: Generates code coverage reports.'
    Write-Host '- Report-Coverage: Generates code coverage report webpage.'
    Write-Host '- Clean-Coverage: Cleans the code coverage reports.'
    Write-Host '- Normalize-LineEndings: Normalizes line endings to LF in .ps1, .psm1, and .cs files.'
    Write-Host '- Test-Tutorials: Runs tests on tutorial documentation.'
    Write-Host '- DeepClean: Cleans all build artifacts.'
    Write-Host '-----------------------------------------------------'
}

Add-BuildTask 'Clean' 'Clean-CodeAnalysis', 'Clean-Help', 'Clean-Dotnet', 'Clean-PowerShellLib', {
    Write-Host '✅ Clean completed.'
}

Add-BuildTask 'Clean-PowerShellLib' {
    Write-Host '🧹 Cleaning PowerShell library...'
    Remove-Item -Recurse -Force './src/PowerShell/Kestrun/lib' -ErrorAction SilentlyContinue
    Write-Host '✅ PowerShell library Clean completed.'
}

Add-BuildTask 'Clean-Dotnet' {
    Write-Host '🧹 Cleaning solutions...'
    dotnet clean "$SolutionPath" -c $Configuration -v:$DotNetVerbosity
    Write-Host '✅ Solutions Clean completed.'
}

Add-BuildTask 'CleanObj' {
    Write-Host '🧹 Cleaning obj folders...'
    Remove-Item -Recurse -Force '.\src\CSharp\Kestrun.Annotations\obj' -ErrorAction SilentlyContinue
    Remove-Item -Recurse -Force '.\src\CSharp\Kestrun\obj' -ErrorAction SilentlyContinue
    Write-Host '✅ Obj clean completed.'
}
Add-BuildTask 'CleanBin' {
    Write-Host '🧹 Cleaning bin folders...'
    Remove-Item -Recurse -Force '.\src\CSharp\Kestrun.Annotations\bin' -ErrorAction SilentlyContinue
    Remove-Item -Recurse -Force '.\src\CSharp\Kestrun\bin' -ErrorAction SilentlyContinue
    Write-Host '✅ Bin clean completed.'
}

Add-BuildTask 'DeepClean' 'Clean', 'CleanObj', 'CleanBin' , {
    Write-Host '🧼 Deep cleaning completed.'
}

Add-BuildTask 'Restore' {
    Write-Host '📦 Restoring packages...'
    dotnet restore "$SolutionPath" -v:$DotNetVerbosity
}, 'Nuget-CodeAnalysis'

Add-BuildTask 'BuildNoPwsh' {
    if (Get-Module -Name Kestrun) {
        throw 'Kestrun module is currently loaded in this PowerShell session. Please close all sessions using the Kestrun module before building.'
    }
    Write-Host '🔨 Building solution...'
    if ($Frameworks.Count -eq 1) {
        Write-Host "Building for single framework: $($Frameworks[0])" -ForegroundColor DarkCyan
        dotnet build "$SolutionPath" -c $Configuration -f $framework -v:$DotNetVerbosity -p:Version=$Version -p:InformationalVersion=$VersionDetails.InformationalVersion
        if ($LASTEXITCODE -ne 0) {
            throw "dotnet build failed for framework $framework"
        }
    } else {
        Write-Host "Building for multiple frameworks: $($Frameworks -join ', ')" -ForegroundColor DarkCyan
        dotnet build "$SolutionPath" -c $Configuration -v:$DotNetVerbosity -p:Version=$Version -p:InformationalVersion=$VersionDetails.InformationalVersion
        if ($LASTEXITCODE -ne 0) {
            throw "dotnet build failed for framework $($Frameworks -join ', ')"
        }
    }
}

Add-BuildTask 'Build' 'BuildNoPwsh', 'SyncPowerShellDll', { Write-Host '🚀 Build completed.' }

Add-BuildTask 'SyncPowerShellDll' {
<<<<<<< HEAD
    $dest = Join-Path -Path $PWD -ChildPath 'src' -AdditionalChildPath 'PowerShell', 'Kestrun' , 'lib'
    $src = Join-Path -Path $PWD -ChildPath 'src' -AdditionalChildPath 'CSharp', 'Kestrun' , 'bin', $Configuration
    Write-Host "📁 Preparing to copy files from $src to $dest"
    if (-not (Test-Path -Path $dest)) {
        New-Item -Path $dest -ItemType Directory -Force | Out-Null
    }
    if (-not (Test-Path -Path (Join-Path -Path $dest -ChildPath 'Microsoft.CodeAnalysis'))) {
        Write-Host '📦 Missing CodeAnalysis (downloading)...'
        & .\Utility\Download-CodeAnalysis.ps1
    }
    foreach ($framework in $Frameworks) {
        $destFramework = Join-Path -Path $dest -ChildPath $framework
        if (Test-Path -Path $destFramework) {
            Remove-Item -Path $destFramework -Recurse -Force | Out-Null
        }
        New-Item -Path $destFramework -ItemType Directory -Force | Out-Null
        $destFramework = Resolve-Path -Path $destFramework
        $srcFramework = Resolve-Path (Join-Path -Path $src -ChildPath $framework)
        Write-Host "📄 Copying dlls from $srcFramework to $destFramework"

        # Copy files except ones starting with Microsoft.CodeAnalysis
        Get-ChildItem -Path $srcFramework -Recurse -File |
            Where-Object { -not ($_.Name -like 'Microsoft.CodeAnalysis*') -or (-not ($_.Name -like 'Kestrun.Annotations.*')) -or
                $_.Name -like 'Microsoft.CodeAnalysis.Razor*' } |
            ForEach-Object {
                if ( -not $_.DirectoryName.Contains("$([System.IO.Path]::DirectorySeparatorChar)runtimes$([System.IO.Path]::DirectorySeparatorChar)")) {
                    $targetPath = $_.FullName.Replace($srcFramework, $destFramework)
                    $targetDir = Split-Path $targetPath -Parent

                    if (-not (Test-Path $targetDir)) {
                        New-Item -ItemType Directory -Path $targetDir -Force | Out-Null
                    }

                    Copy-Item -Path $_.FullName -Destination $targetPath -Force
                }
            }

        Write-Host "✅ Copied dlls for framework $framework to $destFramework"
    }

    # Additionally, copy Kestrun.Annotations.dll and .pdb to PowerShell lib/assemblies
    $annotationSrc = Join-Path -Path $PWD -ChildPath 'src' -AdditionalChildPath 'CSharp', 'Kestrun.Annotations' , 'bin', $Configuration, 'net8.0'
    $annotationDest = Join-Path -Path $PWD -ChildPath 'src' -AdditionalChildPath 'PowerShell', 'Kestrun' , 'lib', 'assemblies'
    Write-Host "📄 Copying Kestrun.Annotations.dll from $annotationSrc to $annotationDest"
    # Create destination directory if it doesn't exist
    if (-not (Test-Path -Path $annotationDest)) {
        New-Item -Path $annotationDest -ItemType Directory -Force | Out-Null
    }
    # Copy the DLL and PDB files
    Copy-Item -Path (Join-Path -Path $annotationSrc -ChildPath 'Kestrun.Annotations.dll') -Destination (Join-Path -Path $annotationDest -ChildPath 'Kestrun.Annotations.dll') -Force
    if (Test-Path -Path (Join-Path -Path $annotationSrc -ChildPath 'Kestrun.Annotations.pdb')) {
        Copy-Item -Path (Join-Path -Path $annotationSrc -ChildPath 'Kestrun.Annotations.pdb') -Destination (Join-Path -Path $annotationDest -ChildPath 'Kestrun.Annotations.pdb') -Force
    }
    # Finalize
    Write-Host '🚀 PowerShell DLL synchronization completed.'
=======
    Write-Host '🔄 Syncing PowerShell DLLs to src/PowerShell/Kestrun/lib...'
    Sync-PowerShellDll -Configuration $Configuration -Frameworks $Frameworks -dest '.\src\PowerShell\Kestrun\lib'
>>>>>>> 783d4237
}

Add-BuildTask 'Nuget-CodeAnalysis' {
    Write-Host '♻️ Updating CodeAnalysis packages...'
    & .\Utility\Download-CodeAnalysis.ps1
}

Add-BuildTask 'Clean-CodeAnalysis' {
    Write-Host '🧼 Cleaning CodeAnalysis packages...'
    Remove-Item -Path './src/PowerShell/Kestrun/lib/Microsoft.CodeAnalysis/' -Force -Recurse -ErrorAction SilentlyContinue
}

Add-BuildTask 'Test-xUnit' {
    Write-Host '🧪 Running Kestrun DLL tests...'
    $failures = @()
    foreach ($framework in $Frameworks) {
        Write-Host "▶️ Running tests for $framework"
        dotnet test "$SolutionPath" -c $Configuration -f $framework -v:$DotNetVerbosity
        if ($LASTEXITCODE -ne 0) {
            Write-Host "❌ Tests failed for $framework" -ForegroundColor Red
            $failures += $framework
        }
    }
    if ($failures.Count -gt 0) {
        throw "Test-xUnit failed for frameworks: $($failures -join ', ')"
    }
}

Add-BuildTask 'Format' {
    Write-Host '✨ Formatting code...'
    dotnet format "$SolutionPath" -v:$DotNetVerbosity
    & .\Utility\Normalize-Files.ps1 `
        -Root (Join-Path -Path $PSScriptRoot -ChildPath 'src') `
        -ReformatFunctionHelp -FunctionHelpPlacement BeforeFunction -NoFooter -UseGitForCreated
}



Add-BuildTask 'Test-Pester' {
    if ($isDebug) {
        Write-Host '🔍 [TEST-PESTER DEBUG] Checking UPSTASH_REDIS_URL before running Pester tests...' -ForegroundColor Cyan
        $upstashValue = [System.Environment]::GetEnvironmentVariable('UPSTASH_REDIS_URL')
        if ($upstashValue) {
            if ([string]::IsNullOrWhiteSpace($upstashValue)) {
                Write-Host "⚠️ UPSTASH_REDIS_URL is set but empty/whitespace for Pester tests (length: $($upstashValue.Length))" -ForegroundColor Yellow
                Write-Host "⚠️ Value: '$upstashValue'" -ForegroundColor Yellow
            } else {
                Write-Host "✅ UPSTASH_REDIS_URL is available for Pester tests (length: $($upstashValue.Length))" -ForegroundColor Green
                Write-Host "✅ UPSTASH_REDIS_URL starts with: $($upstashValue.Substring(0, [Math]::Min(20, $upstashValue.Length)))..." -ForegroundColor Green
            }
        } else {
            Write-Host '❌ UPSTASH_REDIS_URL is NOT available for Pester tests' -ForegroundColor Red
        }
    }
    $res = & .\Utility\Test-Pester.ps1 -ReRunFailed -Verbosity $PesterVerbosity
    if ($res -ne 0) { Write-Error "Test-Pester failed with exit code $res" }
    return $res
}

Add-BuildTask 'Test' 'Test-xUnit', 'Test-Pester'

Add-BuildTask 'Test-Tutorials' {
    Write-Host '🧪 Running Kestrun Tutorial tests...'
    & .\Utility\Test-TutorialDocs.ps1
}

Add-BuildTask 'Create-Distribution' {
    Write-Host '📦 Creating module distribution...'
    & .\Utility\Create-Distribution.ps1 -SignModule:$SignModule
}


Add-BuildTask 'Clear-Package' {
    Write-Host '🧼 Clearing previous package artifacts...'
    $out = Join-Path -Path $PWD -ChildPath 'artifacts'
    if (Test-Path -Path $out) {
        Remove-Item -Path $out -Recurse -Force -ErrorAction Stop
    }
}

Add-BuildTask 'Package' 'Clear-Package', 'Build', {
    Write-Host '🚀 Starting release build...'
    $script:Configuration = 'Release'

    # Retrieve the short commit SHA from Git
    #$commit = (git rev-parse --short HEAD).Trim()
    # $InformationalVersion = "$($Version)+$commit"

    $out = Join-Path -Path $PWD -ChildPath 'artifacts'

    if ( (Test-Path -Path $out)) {
        Write-Host "🗑️ Cleaning existing artifacts at $out ..."
        Remove-Item -Path $out -Recurse -Force
    }
    New-Item -Path $out -ItemType Directory -Force | Out-Null
    $kestrunReleasePath = Join-Path -Path $out -ChildPath 'modules' -AdditionalChildPath 'Kestrun'

    & .\Utility\Create-Distribution.ps1 -SignModule:$SignModule -ArtifactsPath $out
    if ($LASTEXITCODE -ne 0) {
        Write-Host '❌ Failed to pack Kestrun' -ForegroundColor Red
        throw 'Failed to pack Kestrun'
    }
    dotnet pack src/CSharp/Kestrun/Kestrun.csproj -c Release -o (Join-Path -Path $out -ChildPath 'nuget') `
        -p:Version=$Version -p:InformationalVersion=$VersionDetails.InformationalVersion `
        -p:IncludeSymbols=true -p:SymbolPackageFormat=snupkg
    if ($LASTEXITCODE -ne 0) {
        Write-Host '❌ Failed to pack Kestrun' -ForegroundColor Red
        throw 'Failed to pack Kestrun'
    }
    $powershellGallery = New-Item -ItemType Directory -Force -Path (Join-Path -Path $out -ChildPath 'PowershellGallery')
    $zip = Join-Path -Path $powershellGallery -ChildPath("Kestrun-PSModule-$($Version).zip")
    Compress-Archive -Path "$kestrunReleasePath/$($VersionDetails.Version)/*" -DestinationPath $zip -Force
    if ($LASTEXITCODE -ne 0) {
        Write-Host "❌ Failed to create $zip" -ForegroundColor Red
        throw "Failed to create $zip"
    }
    Write-Host "Created $zip"
    Write-Host '🚀 Release build completed.'
}

Add-BuildTask 'Build_Powershell_Help' {
    Write-Host '📖 Generating PowerShell Help...'
    pwsh -NoProfile -File .\Utility\Build-Help.ps1
}

Add-BuildTask 'Build_CSharp_Help' {
    Write-Host '📘 Generating C# Help...'
    # Check if xmldocmd is in PATH
    if (-not (Get-Command xmldocmd -ErrorAction SilentlyContinue)) {
        Write-Host '📦 Installing xmldocmd...'
        dotnet tool install -g xmldocmd
    } else {
        Write-Host '✅ xmldocmd already installed'
    }
    & .\Utility\Build-DocRefs.ps1
    & .\Utility\Update-JustTheDocs.ps1 -ApiRoot 'docs/cs/api' -TopParent 'C# API'
}

# Build Help will call Build_Powershell_Help and Build_CSharp_Help
Add-BuildTask 'Build-Help' {
    Write-Host '📚 Generating all Help...'
}, 'Build_Powershell_Help', 'Build_CSharp_Help', {
    $tutorialZipPath = './docs/pwsh/tutorial/examples.zip'
    Write-Host "📦 Creating tutorial examples zip ($tutorialZipPath)..."
    if ( (Test-Path -Path $tutorialZipPath)) {
        Write-Verbose "🗑️ Removing existing tutorial examples zip ($tutorialZipPath)..."
        Remove-Item -Path $tutorialZipPath -Force | Out-Null
    }
    Compress-Archive -Path './docs/_includes/examples/pwsh/' -DestinationPath $tutorialZipPath
}

# Clean Help will call Clean_Powershell_Help and Clean_CSharp_Help
Add-BuildTask 'Clean-Help' {
    Write-Host '🧼 Cleaning all Help artifacts...'
}, 'Clean_Powershell_Help', 'Clean_CSharp_Help'

# Clean PowerShell Help
Add-BuildTask 'Clean_Powershell_Help' {
    Write-Host '🧼 Cleaning PowerShell Help...'
    & .\Utility\Build-Help.ps1 -Clean
}

# Clean CSharp Help
Add-BuildTask 'Clean_CSharp_Help' {
    Write-Host '🧼 Cleaning C# Help...'
    & .\Utility\Build-DocRefs.ps1 -Clean
}

# Code Coverage
Add-BuildTask 'Coverage' {
    Write-Host '📊 Creating coverage report...'
    & .\Utility\Build-Coverage.ps1
    if ($LASTEXITCODE -ne 0) {
        Write-Host '❌ Coverage generation failed' -ForegroundColor Red
        throw 'Coverage generation failed'
    }
}

# Report coverage
Add-BuildTask 'Report-Coverage' {
    Write-Host '🌐 Creating coverage report webpage...'
    & .\Utility\Build-Coverage.ps1 -ReportGenerator
    if ($LASTEXITCODE -ne 0) {
        Write-Host '❌ Coverage Report generation failed' -ForegroundColor Red
        throw 'Coverage Report generation failed'
    }
}

# Clean coverage reports
Add-BuildTask 'Clean-Coverage' {
    Write-Host '🗑️ Cleaning coverage reports...'
    & .\Utility\Build-Coverage.ps1 -Clean
}

# Update the module manifest
Add-BuildTask 'Manifest' {
    Write-Host '📝 Updating Kestrun.psd1 manifest...'
    pwsh -NoProfile -File .\Utility\Update-Manifest.ps1
}

Add-BuildTask 'New-LargeFile' 'Clean-LargeFile', {
    Write-Host '📄 Generating large files...'
    if (-not (Test-Path -Path '.\examples\files\LargeFiles')) {
        New-Item -ItemType Directory -Path '.\examples\files\LargeFiles' -Force | Out-Null
    }
    (10, 100, 1000, 3000) | ForEach-Object {
        $sizeMB = $_
        & .\Utility\New-LargeFile.ps1 -Path ".\examples\files\LargeFiles\file-$sizeMB-MB.bin" -Mode 'Binary' -SizeMB $sizeMB
        & .\Utility\New-LargeFile.ps1 -Path ".\examples\files\LargeFiles\file-$sizeMB-MB.txt" -Mode 'Text' -SizeMB $sizeMB
    }
}
Add-BuildTask 'Clean-LargeFile' {
    Write-Host '🗑️ Cleaning generated large files...'
    Remove-Item -Path '.\examples\files\LargeFiles\*' -Force
}

Add-BuildTask 'ThirdPartyNotices' {
    Write-Host '📄 Updating third-party notices...'
    & .\Utility\Update-ThirdPartyNotices.ps1 -Project '.\src\CSharp\Kestrun\Kestrun.csproj' -Path '.\THIRD-PARTY-NOTICES.md' -Version (Get-Version -FileVersion $FileVersion)
}

Add-BuildTask All 'Clean', 'Restore', 'Build', 'Test'

Add-BuildTask Install-Module {
    Write-Host '📥 Installing Kestrun module...'
    & .\Utility\Install-Kestrun.ps1 -FileVersion $FileVersion
}

Add-BuildTask Remove-Module {
    Write-Host '🗑️ Removing Kestrun module...'
    & .\Utility\Install-Kestrun.ps1 -FileVersion $FileVersion -Remove
}

Add-BuildTask Update-Module {
    Write-Host '🔄 Updating Kestrun module...'
}, Remove-Module, Install-Module, {
    Write-Host '🔄 Kestrun module updated.'
}

Add-BuildTask 'Normalize-LineEndings' {
    Write-Host '🔄 Normalizing line endings to LF in .ps1, .psm1, and .cs files...'

    Get-ChildItem -Recurse -Include *.ps1, *.psm1, *.cs |
        Where-Object { $_.FullName -notmatch '\\(bin|obj)\\' } |
        ForEach-Object {
            $text = Get-Content -Raw -Path $_.FullName
            # Replace CRLF with LF
            $text = $text -replace "`r`n", "`n"
            # Write back with UTF-8 (no BOM, cross-platform friendly)
            [System.IO.File]::WriteAllText($_.FullName, $text, (New-Object System.Text.UTF8Encoding($false)))
            Write-Host "Normalized line endings in $($_.FullName)"
        }
}<|MERGE_RESOLUTION|>--- conflicted
+++ resolved
@@ -136,12 +136,8 @@
     # Silent hydration: best-effort import without noisy logs
     $upstashValue = [System.Environment]::GetEnvironmentVariable('UPSTASH_REDIS_URL')
     if ([string]::IsNullOrWhiteSpace($upstashValue) -and (Test-Path '.env.json')) {
-<<<<<<< HEAD
         try { . ./Utility/Import-EnvFile.ps1 -Path '.env.json' -Overwrite }
         catch { Write-Information "⚠️ Failed to silently load .env.json: $($_.Exception.Message)" -InformationAction SilentlyContinue }
-=======
-        try { . ./Utility/Import-EnvFile.ps1 -Path '.env.json' -Overwrite } catch { Write-Verbose "Failed to load .env.json: $($_.Exception.Message)" }
->>>>>>> 783d4237
     }
 }
 
@@ -283,7 +279,6 @@
 Add-BuildTask 'Build' 'BuildNoPwsh', 'SyncPowerShellDll', { Write-Host '🚀 Build completed.' }
 
 Add-BuildTask 'SyncPowerShellDll' {
-<<<<<<< HEAD
     $dest = Join-Path -Path $PWD -ChildPath 'src' -AdditionalChildPath 'PowerShell', 'Kestrun' , 'lib'
     $src = Join-Path -Path $PWD -ChildPath 'src' -AdditionalChildPath 'CSharp', 'Kestrun' , 'bin', $Configuration
     Write-Host "📁 Preparing to copy files from $src to $dest"
@@ -339,10 +334,6 @@
     }
     # Finalize
     Write-Host '🚀 PowerShell DLL synchronization completed.'
-=======
-    Write-Host '🔄 Syncing PowerShell DLLs to src/PowerShell/Kestrun/lib...'
-    Sync-PowerShellDll -Configuration $Configuration -Frameworks $Frameworks -dest '.\src\PowerShell\Kestrun\lib'
->>>>>>> 783d4237
 }
 
 Add-BuildTask 'Nuget-CodeAnalysis' {
