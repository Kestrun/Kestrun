<#
    .SYNOPSIS
        Enables Kestrun server configuration and starts the server.
    .DESCRIPTION
        This function applies the configuration to the Kestrun server and starts it.
    .PARAMETER Server
        The Kestrun server instance to configure and start. This parameter is mandatory.
    .PARAMETER ExcludeVariables
        An array of variable names to exclude from the runspaces.
    .PARAMETER ExcludeFunctions
        An array of function name patterns to exclude from the runspaces.
    .PARAMETER Quiet
        If specified, suppresses output messages during the configuration and startup process.
    .PARAMETER PassThru
        If specified, the cmdlet will return the modified server instance after applying the configuration.
    .EXAMPLE
        Enable-KrConfiguration -Server $server
        Applies the configuration to the specified Kestrun server instance and starts it.
    .NOTES
        This function is designed to be used after the server has been configured with routes, listeners,
        and other middleware components.
#>
function Enable-KrConfiguration {
    [KestrunRuntimeApi('Definition')]
    [CmdletBinding()]
    [OutputType([Kestrun.Hosting.KestrunHost])]
    [Diagnostics.CodeAnalysis.SuppressMessageAttribute('PSAvoidUsingWriteHost', '')]
    param(
        [Parameter(Mandatory = $false, ValueFromPipeline = $true)]
        [Kestrun.Hosting.KestrunHost]$Server,
        [Parameter()]
        [string[]]$ExcludeVariables,
        [Parameter()]
        [string[]]$ExcludeFunctions,
        [Parameter()]
        [switch]$Quiet,
        [Parameter()]
        [switch]$PassThru
    )
    begin {
        # Ensure the server instance is resolved
        $Server = Resolve-KestrunServer -Server $Server
    }
    process {
        $Variables = Get-KrAssignedVariable -FromParent -ResolveValues -IncludeSetVariable

        # Build user variable map as before
        $vars = [System.Collections.Generic.Dictionary[string, object]]::new()
        foreach ($v in $Variables) {
            if ($ExcludeVariables -notcontains $v.Name) {
<<<<<<< HEAD
                #  if (-not [Kestrun.SharedState.SharedStateStore]::Contains($v.Name)) {
                [void][Kestrun.SharedState.SharedStateStore]::Set($v.Name, $v.Value, $true)
                #  }
=======
                $Server.SharedState.Set($v.Name, $v.Value, $true)
>>>>>>> 5e12b09a
            }
        }

        $callerPath = $null
        $selfPath = $PSCommandPath
        foreach ($f in Get-PSCallStack) {
            $p = $f.InvocationInfo.ScriptName
            if ($p) {
                $rp = $null
                try { $tmp = Resolve-Path -LiteralPath $p -ErrorAction Stop; $rp = $tmp.ProviderPath } catch { Write-Debug "Failed to resolve path '$p': $_" }
                if ($rp -and (!$selfPath -or $rp -ne (Resolve-Path -LiteralPath $selfPath).ProviderPath)) {
                    $callerPath = $rp
                    break
                }
            }
        }
        # AUTO: collect session-defined functions present now
        $fx = @( Get-Command -CommandType Function | Where-Object { -not $_.Module } )

        if ($callerPath) {
            $fx = $fx | Where-Object {
                $_.ScriptBlock.File -and
                ((Resolve-Path -LiteralPath $_.ScriptBlock.File -ErrorAction SilentlyContinue)?.ProviderPath) -eq $callerPath
            }
            $fx = @($fx)  # normalize again
        }

        # Exclude functions by name patterns if specified
        if ($ExcludeFunctions) {
            $fx = $fx | Where-Object {
                $n = $_.Name
                -not ($ExcludeFunctions | Where-Object { $n -like $_ }).Count
            }
            $fx = @($fx)  # normalize again
        }

        # Create a dictionary of function names to their definitions
        $fxMap = $null
        if ($fx -and $fx.Count -gt 0) {
            $fxMap = [System.Collections.Generic.Dictionary[string, string]]::new([System.StringComparer]::OrdinalIgnoreCase)
            foreach ($f in $fx) { $fxMap[$f.Name] = $f.Definition }
        }
<<<<<<< HEAD
        Write-KrLog -Level Information -Message 'Collected {count} user-defined functions {names} for runspaces.' -Values $fxMap.Count, $fxMap.Keys
=======

>>>>>>> 5e12b09a
        # Apply the configuration to the server
        # Set the user-defined variables in the server configuration
        $Server.EnableConfiguration($vars, $fxMap) | Out-Null

        if (-not $Quiet.IsPresent) {
            Write-Host 'Kestrun server configuration enabled successfully.'
            Write-Host "Server Name: $($Server.Options.ApplicationName)"
        }

        if ($PassThru.IsPresent) {
            # if the PassThru switch is specified, return the modified server instance
            return $Server
        }
    }
}<|MERGE_RESOLUTION|>--- conflicted
+++ resolved
@@ -48,13 +48,7 @@
         $vars = [System.Collections.Generic.Dictionary[string, object]]::new()
         foreach ($v in $Variables) {
             if ($ExcludeVariables -notcontains $v.Name) {
-<<<<<<< HEAD
-                #  if (-not [Kestrun.SharedState.SharedStateStore]::Contains($v.Name)) {
-                [void][Kestrun.SharedState.SharedStateStore]::Set($v.Name, $v.Value, $true)
-                #  }
-=======
-                $Server.SharedState.Set($v.Name, $v.Value, $true)
->>>>>>> 5e12b09a
+                $null = $Server.SharedState.Set($v.Name, $v.Value, $true)
             }
         }
 
@@ -97,11 +91,8 @@
             $fxMap = [System.Collections.Generic.Dictionary[string, string]]::new([System.StringComparer]::OrdinalIgnoreCase)
             foreach ($f in $fx) { $fxMap[$f.Name] = $f.Definition }
         }
-<<<<<<< HEAD
         Write-KrLog -Level Information -Message 'Collected {count} user-defined functions {names} for runspaces.' -Values $fxMap.Count, $fxMap.Keys
-=======
-
->>>>>>> 5e12b09a
+        
         # Apply the configuration to the server
         # Set the user-defined variables in the server configuration
         $Server.EnableConfiguration($vars, $fxMap) | Out-Null
